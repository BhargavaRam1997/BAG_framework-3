# -*- coding: utf-8 -*-

"""This module defines classes used to cache existing design masters
"""

from typing import Sequence, Dict, Set, Any, Optional, TypeVar, Type, Callable, Iterable

import sys
import os
import time
import numbers
import importlib
import abc
from collections import OrderedDict

from ..io import readlines_iter, write_file, fix_string
from .search import BinaryIterator


def _get_unique_name(basename, *args):
<<<<<<< HEAD
    # type: (str, Any) -> str
=======
    # type: (str, *Iterable[str]) -> str
>>>>>>> 56ad216e
    """Returns a unique name that's not used yet.

    This method appends an index to the given basename.  Binary
    search is used to achieve logarithmic run time.

    Parameters
    ----------
    basename : str
        the base name.
    *args :
        a list of containers of used names.

    Returns
    -------
    new_name : str
        the unique name.
    """
    new_name = basename
    exist = False
    for used_names in args:
        if new_name in used_names:
            # the original name just works
            exist = True
            break

    if not exist:
        return new_name

    bin_iter = BinaryIterator(1, None)
    while bin_iter.has_next():
        cur_name = '%s_%d' % (basename, bin_iter.get_next())

        exist = False
        for used_names in args:
            if cur_name in used_names:
                # the original name just works
                exist = True
                break

        if exist:
            bin_iter.up()
        else:
            bin_iter.save()
            bin_iter.down()

    last_save = bin_iter.get_last_save()
    assert last_save is not None, "No save marker defined"
    return '%s_%d' % (basename, last_save)


class ClassImporter(object):
    """A class that dynamically imports Python class from a definition file.

    This class is used to import design modules to enable code reuse and design collaboration.

    Parameters
    ----------
    lib_defs : str
        path to the design library definition file.
    """
    def __init__(self, lib_defs):
        # type: (str) -> None
        lib_defs = os.path.abspath(lib_defs)
        if not os.path.exists(lib_defs):
            raise Exception("design library definition file %s not found" % lib_defs)

        self.lib_defs = lib_defs
        self.libraries = {}
        for line in readlines_iter(lib_defs):
            line = line.strip()
            # ignore comments and empty lines
            if line and not line.startswith('#'):
                lib_name, lib_path = line.split()
                lib_path = os.path.abspath(os.path.expandvars(lib_path))
                check_path = os.path.join(lib_path, lib_name)
                if not os.path.exists(check_path):
                    raise Exception('Library %s not found.' % check_path)
                # make sure every library is on python path, so we can import it.
                if lib_path not in sys.path:
                    sys.path.append(lib_path)
                self.libraries[lib_name] = lib_path

    def append_library(self, lib_name, lib_path):
        # type: (str, str) -> None
        """Adds a new library to the library definition file.

        Parameters
        ----------
        lib_name : str
            name of the library.
        lib_path : str
            path to this library.
        """
        if lib_name not in self.libraries:
            lib_path = os.path.abspath(lib_path)
            self.libraries[lib_name] = lib_path
            write_file(self.lib_defs, '%s %s\n' % (lib_name, lib_path), append=True)

    def get_library_path(self, lib_name):
        # type: (str) -> str
        """Returns the location of the given library.

        Parameters
        ----------
        lib_name : str
            the library name.

        Returns
        -------
        lib_path : str
            the location of the library, or empty string if library not defined.
        """
        return self.libraries.get(lib_name, '')

    def get_library_mapping(self):
        # type: () -> Dict[str, str]
        """Returns a dictionary from library name to the library path."""
        return self.libraries

    def get_class(self, lib_name, cell_name):
        # type: (str, str) -> Any
        """Returns the Python class with the given library and cell name.

        Parameters
        ----------
        lib_name : str
            design module library name.
        cell_name : str
            design module cell name

        Returns
        -------
        cls : Any
            the corresponding Python class.
        """

        if lib_name not in self.libraries:
            raise Exception("Library %s not listed in definition "
                            "file %s" % (lib_name, self.lib_defs))

        module_name = '%s.%s' % (lib_name, cell_name)
        module_cls = '%s__%s' % (lib_name, cell_name)

        lib_package = importlib.import_module(lib_name)
        cell_package = importlib.import_module(module_name, package=lib_package)
        return getattr(cell_package, module_cls)


class DesignMaster(abc.ABC):
    """A design master instance.

    This class represents a design master in the design database.

    Parameters
    ----------
    master_db : MasterDB
        the master database.
    lib_name : str
        the generated instance library name.
    params : Dict[str, Any]
        the parameters dictionary.
    used_names : Set[str]
        a set of already used cell names.
    **kwargs :
        optional parameters.
    """
    def __init__(self, master_db, lib_name, params, used_names, **kwargs):
        # type: (MasterDB, str, Dict[str, Any], Set[str], **Any) -> None
        self._master_db = master_db
        self._lib_name = lib_name
        self._used_names = used_names

        # set parameters
        params_info = self.get_params_info()
        default_params = self.get_default_param_values()
        self._cell_name = ""  # type: str
        self.params = {}  # type: Dict[str, Any]
        if params_info is None:
            # compatibility with old schematics generators
            self.params.update(params)
            self._prelim_key = self.to_immutable_id((self._get_qualified_name(), params))
            self._key = None
        else:
            self.populate_params(params, params_info, default_params, **kwargs)
            # get unique cell name
            self._prelim_key = self.compute_unique_key()
            self.update_master_info()

        self.children = set()
        self._finalized = False

    def update_master_info(self):
        self._cell_name = _get_unique_name(self.get_master_basename(), self._used_names)
        self._key = self.compute_unique_key()

    def populate_params(self, table, params_info, default_params, **kwargs):
        # type: (Dict[str, Any], Dict[str, str], Dict[str, Any], **Any) -> None
        """Fill params dictionary with values from table and default_params"""
        for key, desc in params_info.items():
            if key not in table:
                if key not in default_params:
                    raise ValueError('Parameter %s not specified.  Description:\n%s' % (key, desc))
                else:
                    self.params[key] = default_params[key]
            else:
                self.params[key] = table[key]

        # add hidden parameters
        hidden_params = kwargs.get('hidden_params', {})
        for name, value in hidden_params.items():
            self.params[name] = table.get(name, value)

    @classmethod
    def to_immutable_id(cls, val):
        # type: (Any) -> Any
        """Convert the given object to an immutable type for use as keys in dictionary.
        """
        # python 2/3 compatibility: convert raw bytes to string
        val = fix_string(val)

        if val is None or isinstance(val, numbers.Number) or isinstance(val, str):
            return val
        elif isinstance(val, list) or isinstance(val, tuple):
            return tuple((cls.to_immutable_id(item) for item in val))
        elif isinstance(val, dict):
            return tuple(((k, cls.to_immutable_id(val[k])) for k in sorted(val.keys())))
        elif isinstance(val, set):
            return tuple((k for k in sorted(val)))
        elif hasattr(val, 'get_immutable_key') and callable(val.get_immutable_key):
            return val.get_immutable_key()
        else:
            raise Exception('Unrecognized value %s with type %s' % (str(val), type(val)))

    @classmethod
    @abc.abstractmethod
    def get_params_info(cls):
        # type: () -> Optional[Dict[str, str]]
        """Returns a dictionary from parameter names to descriptions.

        Returns
        -------
        param_info : Optional[Dict[str, str]]
            dictionary from parameter names to descriptions.
        """
        return None

    @classmethod
    def get_default_param_values(cls):
        # type: () -> Dict[str, Any]
        """Returns a dictionary containing default parameter values.

        Override this method to define default parameter values.  As good practice,
        you should avoid defining default values for technology-dependent parameters
        (such as channel length, transistor width, etc.), but only define default
        values for technology-independent parameters (such as number of tracks).

        Returns
        -------
        default_params : Dict[str, Any]
            dictionary of default parameter values.
        """
        return {}

    @abc.abstractmethod
    def get_master_basename(self):
        # type: () -> str
        """Returns the base name to use for this instance.

        Returns
        -------
        basename : str
            the base name for this instance.
        """
        return ''

    @abc.abstractmethod
    def get_content(self, rename_fun):
        # type: (Callable[[str], str]) -> Any
        """Returns the content of this master instance.

        Parameters
        ----------
        rename_fun : Callable[[str], str]
            a function that renames design masters.

        Returns
        -------
        content : Any
            the master content data structure.
        """
        return None

    @property
    def master_db(self):
        # type: () -> MasterDB
        """Returns the database used to create design masters."""
        return self._master_db

    @property
    def lib_name(self):
        # type: () -> str
        """The master library name"""
        return self._lib_name

    @property
    def cell_name(self):
        # type: () -> str
        """The master cell name"""
        return self._cell_name

    @property
    def key(self):
        # type: () -> Optional[Any]
        """A unique key representing this master."""
        return self._key

    @property
    def finalized(self):
        # type: () -> bool
        """Returns True if this DesignMaster is finalized."""
        return self._finalized

    @property
    def prelim_key(self):
        # type: () -> Any
        """Returns a preliminary unique key.  For compatibility with old schematic generators."""
        return self._prelim_key

    def _get_qualified_name(self):
        # type: () -> str
        """Returns the qualified name of this class."""
        my_module = self.__class__.__module__
        if my_module is None or my_module == str.__class__.__module__:
            return self.__class__.__name__
        else:
            return my_module + '.' + self.__class__.__name__

    def finalize(self):
        # type: () -> None
        """Finalize this master instance.
        """
        self._finalized = True

    def compute_unique_key(self):
        # type: () -> Any
        """Returns a unique hashable object (usually tuple or string) that represents this instance.

        Returns
        -------
        unique_id : Any
            a hashable unique ID representing the given parameters.
        """
        return self.to_immutable_id((self._get_qualified_name(), self.params))


MasterType = TypeVar('MasterType', bound=DesignMaster)


class MasterDB(abc.ABC):
    """A database of existing design masters.

    This class keeps track of existing design masters and maintain design dependency hierarchy.

    Parameters
    ----------
    lib_name : str
        the cadence library to put all generated templates in.
    lib_defs : str
        generator library definition file path.  If empty, then assume user supplies
        Python class directly.
    name_prefix : str
        generated master name prefix.
    name_suffix : str
        generated master name suffix.
    """

    def __init__(self, lib_name, lib_defs='', name_prefix='', name_suffix=''):
        # type: (str, str, str, str) -> None

        self._lib_name = lib_name
        self._name_prefix = name_prefix
        self._name_suffix = name_suffix

        self._used_cell_names = set()  # type: Set[str]
        self._importer = ClassImporter(lib_defs) if os.path.isfile(lib_defs) else None
        self._key_lookup = {}  # type: Dict[Any, Any]
        self._master_lookup = {}  # type: Dict[Any, DesignMaster]
        self._rename_dict = {}  # type: Dict[str, str]

    def clear(self):
        """Clear all existing schematic masters."""
        self._key_lookup.clear()
        self._master_lookup.clear()
        self._rename_dict.clear()

    @abc.abstractmethod
    def create_master_instance(self, gen_cls, lib_name, params, used_cell_names, **kwargs):
        # type: (Type[MasterType], str, Dict[str, Any], Set[str], **Any) -> MasterType
        """Create a new non-finalized master instance.

        This instance is used to determine if we created this instance before.

        Parameters
        ----------
        gen_cls : Type[MasterType]
            the generator Python class.
        lib_name : str
            generated instance library name.
        params : Dict[str, Any]
            instance parameters dictionary.
        used_cell_names : Set[str]
            a set of all used cell names.
        **kwargs : Any
            optional arguments for the generator.

        Returns
        -------
        master : MasterType
            the non-finalized generated instance.
        """
        raise NotImplementedError('not implemented')

    @abc.abstractmethod
    def create_masters_in_db(self, lib_name, content_list, debug=False, output='', **kwargs):
        # type: (str, Sequence[Any], bool, str, Any) -> None
        """Create the masters in the design database.

        Parameters
        ----------
        lib_name : str
            library to create the designs in.
        content_list : Sequence[Any]
            a list of the master contents.  Must be created in this order.
        debug : bool
            True to print debug messages
        output : str
            the output type.  Default output type is represented by an empty string
        **kwargs :
            parameters associated with the given output type.
        """
        pass

    @property
    def lib_name(self):
        # type: () -> str
        """Returns the master library name."""
        return self._lib_name

    @property
    def cell_prefix(self):
        # type: () -> str
        """Returns the cell name prefix."""
        return self._name_prefix

    @cell_prefix.setter
    def cell_prefix(self, new_val):
        # type: (str) -> None
        """Change the cell name prefix."""
        self._name_prefix = new_val

    @property
    def cell_suffix(self):
        # type: () -> str
        """Returns the cell name suffix."""
        return self._name_suffix

    @cell_suffix.setter
    def cell_suffix(self, new_val):
        # type: (str) -> None
        """Change the cell name suffix."""
        self._name_suffix = new_val

    @property
    def used_cell_names(self):
        # type: () -> Set[str]
        return self._used_cell_names

    def format_cell_name(self, cell_name):
        # type: (str) -> str
        """Returns the formatted cell name.

        Parameters
        ----------
        cell_name : str
            the original cell name.

        Returns
        -------
        final_name : str
            the new cell name.
        """
        cell_name = self._rename_dict.get(cell_name, cell_name)
        return '%s%s%s' % (self._name_prefix, cell_name, self._name_suffix)

    def append_library(self, lib_name, lib_path):
        # type: (str, str) -> None
        """Adds a new library to the library definition file.

        Parameters
        ----------
        lib_name : str
            name of the library.
        lib_path : str
            path to this library.
        """
        if self._importer is None:
            raise ValueError('Cannot add generator library; library definition file not specified.')

        self._importer.append_library(lib_name, lib_path)

    def get_library_path(self, lib_name):
        # type: (str) -> str
        """Returns the location of the given library.

        Parameters
        ----------
        lib_name : str
            the library name.

        Returns
        -------
        lib_path : str
            the location of the library, or empty string if library not defined.
        """
        if self._importer is None:
            raise ValueError('Cannot get generator library path; '
                             'library definition file not specified.')

        return self._importer.get_library_path(lib_name)

    def get_library_mapping(self):
        # type: () -> Dict[str, str]
        """Returns a dictionary from library name to the library path."""
        return self._importer.get_library_mapping()

    def get_generator_class(self, lib_name, cell_name):
        # type: (str, str) -> Any
        """Returns the corresponding generator Python class.

        Parameters
        ----------
        lib_name : str
            template library name.
        cell_name : str
            generator cell name

        Returns
        -------
        temp_cls : Any
            the corresponding Python class.
        """
        if self._importer is None:
            raise ValueError('Cannot get generator class; library definition file not specified.')

        return self._importer.get_class(lib_name, cell_name)

    def new_master(self,  # type: MasterDB
                   lib_name='',  # type: str
                   cell_name='',  # type: str
                   params=None,  # type: Optional[Dict[str, Any]]
                   gen_cls=None,  # type: Optional[Type[MasterType]]
                   debug=False,  # type: bool
                   **kwargs):
        # type: (...) -> MasterType
        """Create a generator instance.

        Parameters
        ----------
        lib_name : str
            generator library name.
        cell_name : str
            generator name
        params : Optional[Dict[str, Any]]
            the parameter dictionary.
        gen_cls : Optional[Type[MasterType]]
            the generator class to instantiate.  Overrides lib_name and cell_name.
        debug : bool
            True to print debug messages.
        **kwargs :
            optional arguments for generator.

        Returns
        -------
        master : MasterType
            the generator instance.
        """
        if params is None:
            params = {}

        if gen_cls is None:
            gen_cls = self.get_generator_class(lib_name, cell_name)

        master = self.create_master_instance(gen_cls, self._lib_name, params,
                                             self._used_cell_names, **kwargs)
        key = master.key

        if key is None:
            prelim_key = master.prelim_key
            if prelim_key in self._key_lookup:
                key = self._key_lookup[prelim_key]
                master = self._master_lookup[key]
                if debug:
                    print('master cached')
            else:
                if debug:
                    print('finalizing master')
                start = time.time()
                master.finalize()
                end = time.time()

                key = master.key
                self._key_lookup[prelim_key] = key
                if key in self._master_lookup:
                    master = self._master_lookup[key]
                    self._used_cell_names.add(master.cell_name)
                else:
                    self.register_master(key, master)

                if debug:
                    print('finalizing master took %.4g seconds' % (end - start))
        else:
            if key in self._master_lookup:
                master = self._master_lookup[key]
                if debug:
                    print('master cached')
            else:
                if debug:
                    print('finalizing master')
                start = time.time()
                master.finalize()
                end = time.time()
                self.register_master(key, master)
                if debug:
                    print('finalizing master took %.4g seconds' % (end - start))

        return master

    def register_master(self, key, master):
        self._master_lookup[key] = master
        self._used_cell_names.add(master.cell_name)

    def instantiate_masters(self,
                            master_list,  # type: Sequence[DesignMaster]
                            name_list=None,  # type: Optional[Sequence[Optional[str]]]
                            lib_name='',  # type: str
                            debug=False,  # type: bool
                            rename_dict=None,  # type: Optional[Dict[str, str]]
                            output='',  # type: str
                            **kwargs,  # type: Any
                            ):
        # type: (...) -> None
        """create all given masters in the database.

        Parameters
        ----------
        master_list : Sequence[DesignMaster]
            list of masters to instantiate.
        name_list : Optional[Sequence[Optional[str]]]
            list of master cell names.  If not given, default names will be used.
        lib_name : str
            Library to create the masters in.  If empty or None, use default library.
        debug : bool
            True to print debugging messages
        rename_dict : Optional[Dict[str, str]]
            optional master cell renaming dictionary.
        output : str
            the output type.  Default output type is represented by an empty string
        **kwargs :
            parameters associated with the given output type.
        """
        if name_list is None:
            name_list = [None] * len(master_list)  # type: Sequence[Optional[str]]
        else:
            if len(name_list) != len(master_list):
                raise ValueError("Master list and name list length mismatch.")

        # configure renaming dictionary.  Verify that renaming dictionary is one-to-one.
        rename = self._rename_dict
        rename.clear()
        reverse_rename = {}  # type: Dict[str, str]
        if rename_dict:
            for key, val in rename_dict.items():
                if key != val:
                    if val in reverse_rename:
                        raise ValueError('Both %s and %s are renamed '
                                         'to %s' % (key, reverse_rename[val], val))
                    rename[key] = val
                    reverse_rename[val] = key

        for master, name in zip(master_list, name_list):
            if name is not None and name != master.cell_name:
                cur_name = master.cell_name
                if name in reverse_rename:
                    raise ValueError('Both %s and %s are renamed '
                                     'to %s' % (cur_name, reverse_rename[name], name))
                rename[cur_name] = name
                reverse_rename[name] = cur_name

                if name in self._used_cell_names:
                    # name is an already used name, so we need to rename it to something else
                    name2 = _get_unique_name(name, self._used_cell_names, reverse_rename)
                    rename[name] = name2
                    reverse_rename[name2] = name

        if debug:
            print('Retrieving master contents')

        # use ordered dict so that children are created before parents.
        info_dict = OrderedDict()  # type: Dict[str, DesignMaster]
        start = time.time()
        for master, top_name in zip(master_list, name_list):
            self._instantiate_master_helper(info_dict, master)
        end = time.time()

        if not lib_name:
            lib_name = self.lib_name
        if not lib_name:
            raise ValueError('master library name is not specified.')

        content_list = [master.get_content(self.format_cell_name)
                        for master in info_dict.values()]

        if debug:
            print('master content retrieval took %.4g seconds' % (end - start))

        self.create_masters_in_db(lib_name, content_list, debug=debug, output=output, **kwargs)

    def _instantiate_master_helper(self, info_dict, master):
        # type: (Dict[str, DesignMaster], DesignMaster) -> None
        """Helper method for batch_layout().

        Parameters
        ----------
        info_dict : Dict[str, DesignMaster]
            dictionary from existing master cell name to master objects.
        master : DesignMaster
            the master object to create.
        """
        # get template master for all children
        for master_key in master.children:
            child_temp = self._master_lookup[master_key]
            if child_temp.cell_name not in info_dict:
                self._instantiate_master_helper(info_dict, child_temp)

        # get template master for this cell.
        info_dict[master.cell_name] = self._master_lookup[master.key]<|MERGE_RESOLUTION|>--- conflicted
+++ resolved
@@ -18,11 +18,7 @@
 
 
 def _get_unique_name(basename, *args):
-<<<<<<< HEAD
-    # type: (str, Any) -> str
-=======
     # type: (str, *Iterable[str]) -> str
->>>>>>> 56ad216e
     """Returns a unique name that's not used yet.
 
     This method appends an index to the given basename.  Binary
