# -*- coding: utf-8 -*-

"""This module defines DbAccess, the base class for CAD database manipulation.
"""

from typing import TYPE_CHECKING, List, Dict, Tuple, Optional, Sequence, Any, Union

import os
import abc
import traceback

from jinja2 import Template

import bag.io
from ..verification import make_checker

if TYPE_CHECKING:
    from .zmqwrapper import ZMQDealer
    from ..verification import Checker
    from ..design.module import ModuleDB


def dict_to_item_list(table):
    """Given a Python dictionary, convert to sorted item list.

    Parameters
    ----------
    table : dict[str, any]
        a Python dictionary where the keys are strings.

    Returns
    -------
    assoc_list : list[(str, str)]
        the sorted item list representation of the given dictionary.
    """
    return [[key, table[key]] for key in sorted(table.keys())]


def format_inst_map(inst_map):
    """Given instance map from DesignModule, format it for database changes.

    Parameters
    ----------
    inst_map : Dict[str, Any]
        the instance map created by DesignModule.

    Returns
    -------
    ans : List[(str, Any)]
        the database change instance map.
    """
    ans = []
    for old_inst_name, rinst_list in inst_map.items():
        new_rinst_list = [dict(name=rinst['name'],
                               lib_name=rinst['lib_name'],
                               cell_name=rinst['cell_name'],
                               params=dict_to_item_list(rinst['params']),
                               term_mapping=dict_to_item_list(rinst['term_mapping']),
                               ) for rinst in rinst_list]
        ans.append([old_inst_name, new_rinst_list])
    return ans


class DbAccess(object, metaclass=abc.ABCMeta):
    """A class that manipulates the CAD database.

    Parameters
    ----------
    dealer : Optional[ZMQDealer]
        an optional socket that can be used to communicate with the CAD database.
    tmp_dir : str
        temporary file directory for DbAccess.
    db_config : Dict[str, Any]
        the database configuration dictionary.
    """

    def __init__(self, dealer, tmp_dir, db_config):
        # type: (ZMQDealer, str, Dict[str, Any]) -> None
        """Create a new DbAccess object.
        """
        self.handler = dealer
        self.tmp_dir = bag.io.make_temp_dir('dbTmp', parent_dir=tmp_dir)
        self.db_config = db_config
        self.exc_libs = set(db_config['schematic']['exclude_libraries'])
        # noinspection PyBroadException
        try:
            check_kwargs = self.db_config['checker'].copy()
            check_kwargs['tmp_dir'] = self.tmp_dir
            self.checker = make_checker(**check_kwargs)  # type: Optional[Checker]
        except Exception:
            stack_trace = traceback.format_exc()
            print('*WARNING* error creating Checker:\n%s' % stack_trace)
            print('*WARNING* LVS/RCX will be disabled.')
            self.checker = None  # type: Optional[Checker]

        # set default lib path
        self._default_lib_path = self.get_default_lib_path(db_config)

    @classmethod
    def get_default_lib_path(cls, db_config):
        # type: (Dict[str, Any]) -> str
        lib_path_fallback = os.path.abspath('.')
        default_lib_path = os.path.abspath(db_config.get('default_lib_path', lib_path_fallback))
        if not os.path.isdir(default_lib_path):
            default_lib_path = lib_path_fallback

        return default_lib_path

    @classmethod
    def get_python_template(cls, lib_name, cell_name, primitive_table):
        # type: (str, str, Dict[str, str]) -> str
        """Returns the default Python Module template for the given schematic.

        Parameters
        ----------
        lib_name : str
            the library name.
        cell_name : str
            the cell name.
        primitive_table : Dict[str, str]
            a dictionary from primitive cell name to module template file name.

        Returns
        -------
        template : str
            the default Python Module template.
        """
        param_dict = dict(lib_name=lib_name, cell_name=cell_name)
        if lib_name == 'BAG_prim':
            if cell_name in primitive_table:
                # load template from user defined file
                content = bag.io.read_file(primitive_table[cell_name])
            else:
                if cell_name.startswith('nmos4_') or cell_name.startswith('pmos4_'):
                    # transistor template
                    module_name = 'MosModuleBase'
                elif cell_name == 'res_ideal':
                    # ideal resistor template
                    module_name = 'ResIdealModuleBase'
                elif cell_name == 'res_metal':
                    module_name = 'ResMetalModule'
                elif cell_name == 'cap_ideal':
                    # ideal capacitor template
                    module_name = 'CapIdealModuleBase'
                elif cell_name.startswith('res_'):
                    # physical resistor template
                    module_name = 'ResPhysicalModuleBase'
                else:
                    raise Exception('Unknown primitive cell: %s' % cell_name)

                content = bag.io.read_resource(__name__,
                                               os.path.join('templates', 'PrimModule.pytemp'))
                param_dict['module_name'] = module_name
        else:
            # use default empty template.
            content = bag.io.read_resource(__name__, os.path.join('templates', 'Module.pytemp'))

        return Template(content).render(**param_dict)

    @property
    def default_lib_path(self):
        # type: () -> str
        """Returns the default directory to create new libraries in.

        Returns
        -------
        lib_path : str
            directory to create new libraries in.
        """
        return self._default_lib_path

    @abc.abstractmethod
    def get_exit_object(self):
        # type: () -> Any
        """Returns an object to send to the server to shut it down.

        Return None if this option is not supported.
        """
        return None

    @abc.abstractmethod
    def get_cells_in_library(self, lib_name):
        # type: (str) -> List[str]
        """Get a list of cells in the given library.

        Returns an empty list if the given library does not exist.

        Parameters
        ----------
        lib_name : str
            the library name.

        Returns
        -------
        cell_list : List[str]
            a list of cells in the library
        """
        return []

    @abc.abstractmethod
    def create_library(self, lib_name, lib_path=''):
        # type: (str, str) -> None
        """Create a new library if one does not exist yet.

        Parameters
        ----------
        lib_name : str
            the library name.
        lib_path : str
            directory to create the library in.  If Empty, use default location.
        """
        pass

    @abc.abstractmethod
    def configure_testbench(self, tb_lib, tb_cell):
        # type: (str, str) -> Tuple[str, List[str], Dict[str, str], Dict[str, str]]
        """Update testbench state for the given testbench.

        This method fill in process-specific information for the given testbench.

        Parameters
        ----------
        tb_lib : str
            testbench library name.
        tb_cell : str
            testbench cell name.

        Returns
        -------
        cur_env : str
            the current simulation environment.
        envs : List[str]
            a list of available simulation environments.
        parameters : Dict[str, str]
            a list of testbench parameter values, represented as string.
        outputs : Dict[str, str]
            a dictionary of output expressions
        """
        return "", [], {}, {}

    @abc.abstractmethod
    def get_testbench_info(self, tb_lib, tb_cell):
        # type: (str, str) -> Tuple[List[str], List[str], Dict[str, str], Dict[str, str]]
        """Returns information about an existing testbench.

        Parameters
        ----------
        tb_lib : str
            testbench library.
        tb_cell : str
            testbench cell.

        Returns
        -------
        cur_envs : List[str]
            the current simulation environments.
        envs : List[str]
            a list of available simulation environments.
        parameters : Dict[str, str]
            a list of testbench parameter values, represented as string.
        outputs : Dict[str, str]
            a list of testbench output expressions.
        """
        return [], [], {}, {}

    @abc.abstractmethod
    def update_testbench(self,  # type: DbAccess
                         lib,  # type: str
                         cell,  # type: str
                         parameters,  # type: Dict[str, str]
                         sim_envs,  # type: Sequence[str]
                         config_rules,  # type: Sequence[List[str]]
                         env_parameters,  # type: Sequence[List[Tuple[str, str]]]
                         ):
        # type: (...) -> None
        """Update the given testbench configuration.

        Parameters
        ----------
        lib : str
            testbench library.
        cell : str
            testbench cell.
        parameters : Dict[str, str]
            testbench parameters.
        sim_envs : Sequence[str]
            list of enabled simulation environments.
        config_rules : Sequence[List[str]]
            config view mapping rules, list of (lib, cell, view) rules.
        env_parameters : Sequence[List[Tuple[str, str]]]
            list of param/value list for each simulation environment.
        """
        pass

    @abc.abstractmethod
    def instantiate_layout_pcell(self, lib_name, cell_name, view_name,
                                 inst_lib, inst_cell, params, pin_mapping):
        # type: (str, str, str, str, str, Dict[str, Any], Dict[str, str]) -> None
        """Create a layout cell with a single pcell instance.

        Parameters
        ----------
        lib_name : str
            layout library name.
        cell_name : str
            layout cell name.
        view_name : str
            layout view name, default is "layout".
        inst_lib : str
            pcell library name.
        inst_cell : str
            pcell cell name.
        params : Dict[str, Any]
            the parameter dictionary.
        pin_mapping: Dict[str, str]
            the pin mapping dictionary.
        """
        pass

    @abc.abstractmethod
    def instantiate_schematic(self, lib_name, content_list, lib_path='',
                              sch_view='schematic', sym_view='symbol'):
        # type: (str, Sequence[Any], str, str, str) -> None
        """Create the given schematics in CAD database.

        Parameters
        ----------
        lib_name : str
            name of the new library to put the concrete schematics.
        content_list : Sequence[Any]
            list of schematics to create.
        lib_path : str
            the path to create the library in.  If empty, use default location.
        sch_view : str
            schematic view name.
        sym_view : str
            symbol view name.
        """
        pass

    @abc.abstractmethod
    def instantiate_layout(self, lib_name, content_list, lib_path='', view='layout'):
        # type: (str, Sequence[Any], str, str) -> None
        """Create a batch of layouts.

        Parameters
        ----------
        lib_name : str
            layout library name.
        content_list : Sequence[Any]
            list of layouts to create
        lib_path : str
            the path to create the library in.  If empty, use default location.
        view : str
            layout view name.
        """
        pass

    @abc.abstractmethod
    def release_write_locks(self, lib_name, cell_view_list):
        # type: (str, Sequence[Tuple[str, str]]) -> None
        """Release write locks from all the given cells.

        Parameters
        ----------
        lib_name : str
            the library name.
        cell_view_list : Sequence[Tuple[str, str]]
            list of cell/view name tuples.
        """
        pass

    @abc.abstractmethod
    def refresh_cellviews(self, lib_name, cell_view_list):
        # type: (str, Sequence[Tuple[str, str]]) -> None
        """Refresh the given cellviews in the database.

        Parameters
        ----------
        lib_name : str
            the library name.
        cell_view_list : Sequence[Tuple[str, str]]
            list of cell/view name tuples.
        """
        pass

    @abc.abstractmethod
    def perform_checks_on_cell(self, lib_name, cell_name, view_name):
        # type: (str, str, str) -> None
        """Perform checks on the given cell.

        Parameters
        ----------
        lib_name : str
            the library name.
        cell_name : str
            the cell name.
        view_name : str
            the view name.
        """
        pass

    @abc.abstractmethod
    def create_schematic_from_netlist(self, netlist, lib_name, cell_name,
                                      sch_view=None, **kwargs):
        # type: (str, str, str, Optional[str], Any) -> None
        """Create a schematic from a netlist.

        This is mainly used to create extracted schematic from an extracted netlist.

        Parameters
        ----------
        netlist : str
            the netlist file name.
        lib_name : str
            library name.
        cell_name : str
            cell_name
        sch_view : Optional[str]
            schematic view name.  The default value is implemendation dependent.
        **kwargs
            additional implementation-dependent arguments.
        """
        pass

    @abc.abstractmethod
    def create_verilog_view(self, verilog_file, lib_name, cell_name, **kwargs):
        # type: (str, str, str, Any) -> None
        """Create a verilog view for mix-signal simulation.

        Parameters
        ----------
        verilog_file : str
            the verilog file name.
        lib_name : str
            library name.
        cell_name : str
            cell name.
        **kwargs
            additional implementation-dependent arguments.
        """
        pass

    @abc.abstractmethod
    def import_sch_cellview(self, lib_name, cell_name, dsn_db, new_lib_path):
        # type: (str, str, ModuleDB, str) -> None
        """Recursively import the given schematic and symbol cellview.

        Parameters
        ----------
        lib_name : str
            library name.
        cell_name : str
            cell name.
        dsn_db : ModuleDB
            the design database object.
        new_lib_path: str
            location to import new libraries to.
        """
        pass

    @abc.abstractmethod
    def import_design_library(self, lib_name, dsn_db, new_lib_path):
        # type: (str, ModuleDB, str) -> None
        """Import all design templates in the given library from CAD database.

        Parameters
        ----------
        lib_name : str
            name of the library.
        dsn_db : ModuleDB
            the design database object.
        new_lib_path: str
            location to import new libraries to.
        """
        pass

    def send(self, obj):
        # type; (Any) -> Any
        """Send the given Python object to the server, and return result."""
        if self.handler is None:
            raise Exception('BAG Server is not set up.')

        self.handler.send_obj(obj)
        reply = self.handler.recv_obj()
        return reply

    def close(self):
        # type: () -> None
        """Terminate the database server gracefully.
        """
        if self.handler is not None:
            exit_obj = self.get_exit_object()
            if exit_obj is not None:
                self.handler.send(exit_obj)
            self.handler.close()
            self.handler = None

    def _process_rcx_output(self, netlist, log_fname, lib_name, cell_name, create_schematic):
        if create_schematic:
            if netlist is None:
                return False, log_fname
            if netlist:
                # create schematic only if netlist name is not empty.
                self.create_schematic_from_netlist(netlist, lib_name, cell_name)
            return True, log_fname
        else:
            return netlist, log_fname

<<<<<<< HEAD
    async def async_run_lvs(self, lib_name, cell_name, **kwargs):
        # type: (str, str, Any) -> Tuple[bool, str]
=======
    async def async_run_lvs(self, lib_name: str, cell_name: str, **kwargs) -> Tuple[bool, str]:
>>>>>>> 7c16be41
        """A coroutine for running LVS.

        Parameters
        ----------
        lib_name : str
            library name.
        cell_name : str
            cell_name
        **kwargs :
            optional keyword arguments.  See Checker class for details.
            LVS parameters should be specified as lvs_params.

        Returns
        -------
        value : bool
            True if LVS succeeds
        log_fname : str
            name of the LVS log file.
        """
        if self.checker is None:
            raise Exception('LVS/RCX is disabled.')

        kwargs['params'] = kwargs.pop('lvs_params', None)
        return await self.checker.async_run_lvs(lib_name, cell_name, **kwargs)

    async def async_run_rcx(self,  # type: DbAccess
<<<<<<< HEAD
                            lib_name,  # type: str
                            cell_name,  # type: str
                            create_schematic=True,  # type: bool
                            **kwargs  # type: Any
                            ):
        # type: (...) -> Tuple[Union[bool, Optional[str]], str]
=======
                            lib_name: str,
                            cell_name: str,
                            create_schematic: bool = True,
                            **kwargs
                            ) -> Tuple[Union[bool, Optional[str]], str]:
>>>>>>> 7c16be41
        """Run RCX on the given cell.

        The behavior and the first return value of this method depends on the
        input arguments.  The second return argument will always be the RCX
        log file name.

        If create_schematic is True, this method will run RCX, then if it succeeds,
        create a schematic of the extracted netlist in the database.  It then returns
        a boolean value which will be True if RCX succeeds.

        If create_schematic is False, this method will run RCX, then return a string
        which is the extracted netlist filename. If RCX failed, None will be returned
        instead.

        Parameters
        ----------
        lib_name : str
            library name.
        cell_name : str
            cell_name
            override RCX parameter values.
        create_schematic : bool
            True to automatically create extracted schematic in database if RCX
            is successful and it is supported.
        **kwargs :
            optional keyword arguments.  See Checker class for details.
            RCX parameters should be specified as rcx_params.

        Returns
        -------
        value : Union[bool, Optional[str]]
            The return value, as described.
        log_fname : str
            name of the RCX log file.
        """
        kwargs['params'] = kwargs.pop('rcx_params', None)
        netlist, log_fname = await self.checker.async_run_rcx(lib_name, cell_name, **kwargs)

        return self._process_rcx_output(netlist, log_fname, lib_name, cell_name, create_schematic)

<<<<<<< HEAD
    async def async_export_layout(self, lib_name, cell_name, out_file, *args, **kwargs):
        # type: (str, str, str, Any, Any) -> str
        """export layout.
=======
    async def async_export_layout(self, lib_name: str, cell_name: str,
                                  out_file: str, *args, **kwargs) -> str:
        """Export layout.
>>>>>>> 7c16be41

        Parameters
        ----------
        lib_name : str
            library name.
        cell_name : str
            cell name.
        out_file : str
            output file name.
        *args :
            optional list arguments.
        **kwargs :
            optional keyword arguments.  See Checker class for details.

        Returns
        -------
        log_fname : str
            log file name.  Empty if task cancelled.
        """
        if self.checker is None:
            raise Exception('layout export is disabled.')

        return await self.checker.async_export_layout(lib_name, cell_name, out_file,
                                                      *args, **kwargs)<|MERGE_RESOLUTION|>--- conflicted
+++ resolved
@@ -507,12 +507,7 @@
         else:
             return netlist, log_fname
 
-<<<<<<< HEAD
-    async def async_run_lvs(self, lib_name, cell_name, **kwargs):
-        # type: (str, str, Any) -> Tuple[bool, str]
-=======
-    async def async_run_lvs(self, lib_name: str, cell_name: str, **kwargs) -> Tuple[bool, str]:
->>>>>>> 7c16be41
+    async def async_run_lvs(self, lib_name: str, cell_name: str, **kwargs: Any) -> Tuple[bool, str]:
         """A coroutine for running LVS.
 
         Parameters
@@ -521,7 +516,7 @@
             library name.
         cell_name : str
             cell_name
-        **kwargs :
+        **kwargs : Any
             optional keyword arguments.  See Checker class for details.
             LVS parameters should be specified as lvs_params.
 
@@ -539,20 +534,11 @@
         return await self.checker.async_run_lvs(lib_name, cell_name, **kwargs)
 
     async def async_run_rcx(self,  # type: DbAccess
-<<<<<<< HEAD
-                            lib_name,  # type: str
-                            cell_name,  # type: str
-                            create_schematic=True,  # type: bool
-                            **kwargs  # type: Any
-                            ):
-        # type: (...) -> Tuple[Union[bool, Optional[str]], str]
-=======
                             lib_name: str,
                             cell_name: str,
                             create_schematic: bool = True,
-                            **kwargs
+                            **kwargs: Any
                             ) -> Tuple[Union[bool, Optional[str]], str]:
->>>>>>> 7c16be41
         """Run RCX on the given cell.
 
         The behavior and the first return value of this method depends on the
@@ -577,7 +563,7 @@
         create_schematic : bool
             True to automatically create extracted schematic in database if RCX
             is successful and it is supported.
-        **kwargs :
+        **kwargs : Any
             optional keyword arguments.  See Checker class for details.
             RCX parameters should be specified as rcx_params.
 
@@ -593,15 +579,9 @@
 
         return self._process_rcx_output(netlist, log_fname, lib_name, cell_name, create_schematic)
 
-<<<<<<< HEAD
-    async def async_export_layout(self, lib_name, cell_name, out_file, *args, **kwargs):
-        # type: (str, str, str, Any, Any) -> str
-        """export layout.
-=======
     async def async_export_layout(self, lib_name: str, cell_name: str,
-                                  out_file: str, *args, **kwargs) -> str:
+                                  out_file: str, *args: Any, **kwargs: Any) -> str:
         """Export layout.
->>>>>>> 7c16be41
 
         Parameters
         ----------
@@ -611,9 +591,9 @@
             cell name.
         out_file : str
             output file name.
-        *args :
+        *args : Any
             optional list arguments.
-        **kwargs :
+        **kwargs : Any
             optional keyword arguments.  See Checker class for details.
 
         Returns
