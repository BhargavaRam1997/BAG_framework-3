# -*- coding: utf-8 -*-

"""This module defines base design module class and primitive design classes.
"""

from typing import TYPE_CHECKING, List, Dict, Optional, Tuple, Any, Union, Iterable

import os
import abc
from itertools import zip_longest

from ..math import float_to_si_string
from ..util.cache import DesignMaster
from .instance import SchInstance

try:
    from pybag.schematic import PySchCellView
    from pybag.enum import TermType, DesignOutput, is_model_type, get_extension
except ImportError:
    raise ImportError('Cannot import pybag library.  Do you have the right shared library file?')

if TYPE_CHECKING:
    from .database import ModuleDB
    from ..layout.core import TechInfo


class Module(DesignMaster, metaclass=abc.ABCMeta):
    """The base class of all schematic generators.  This represents a schematic master.

    This class defines all the methods needed to implement a design in the CAD database.

    Parameters
    ----------
    yaml_fname : str
        the netlist information file name.
    database : ModuleDB
        the design database object.
    params : Dict[str, Any]
        the parameters dictionary.
    **kwargs : Any
        additional arguments

    Attributes
    ----------
    params : Dict[str, Any]
        the parameters dictionary.
    instances : Dict[str, SchInstance]
        the instance dictionary.
    """

    def __init__(self, yaml_fname, database, params, **kwargs):
        # type: (str, ModuleDB, Dict[str, Any], **Any) -> None
        copy_state = kwargs.get('copy_state', None)

        if copy_state:
            self._cv = copy_state['cv']  # type: PySchCellView
            self._pins = copy_state['pins']  # type: Dict[str, TermType]
            self._model_params = copy_state['model_params']  # type: Optional[Dict[str, Any]]
            self.instances = copy_state['instances']  # type: Dict[str, SchInstance]
        else:
            self._cv = PySchCellView(os.path.abspath(yaml_fname), 'symbol')
            self._pins = {}  # type: Dict[str, TermType]
            self._model_params = None  # type: Optional[Dict[str, Any]]
            self.instances = {name: SchInstance(database, ref)
                              for (name, ref) in
                              self._cv.inst_refs()}  # type: Dict[str, SchInstance]

        # initialize schematic master
        DesignMaster.__init__(self, database, params, copy_state=copy_state)

    def compute_unique_key(self, model_params=None):
        # type: (Optional[Dict[str, Any]]) -> Any
        if model_params is None:
            model_params = self._model_params
        return self.get_qualified_name(), self.params, model_params

    def get_master_basename(self):
        # type: () -> str
        return self.orig_cell_name

    def get_copy_state(self):
        # type: () -> Dict[str, Any]
        base = DesignMaster.get_copy_state(self)
        new_cv = self._cv.get_copy()
        new_inst = {name: SchInstance(self.master_db, ref, master=self.instances[name].master)
                    for name, ref in new_cv.inst_refs()}
        base['cv'] = new_cv
        base['pins'] = self._pins.copy()
        base['model_params'] = self._model_params
        base['instances'] = new_inst
        return base

    def get_copy(self):
        # type: () -> Module
        """Returns a copy of this master instance."""
        copy_state = self.get_copy_state()
<<<<<<< HEAD
        return self.__class__('', self._master_db, {}, copy_state=copy_state,
                              model_params=self._model_params)
=======
        return self.__class__('', self._master_db, self._lib_name, {}, set(),
                              copy_state=copy_state)
>>>>>>> 53a90ae3

    @property
    def tech_info(self):
        # type: () -> TechInfo
        return self.master_db.tech_info

    @property
    def pins(self):
        # type: () -> Dict[str, TermType]
        return self._pins

    @abc.abstractmethod
    def design(self, **kwargs):
        # type: (**Any) -> None
        """To be overridden by subclasses to design this module.

        To design instances of this module, you can
        call their :meth:`.design` method or any other ways you coded.

        To modify schematic structure, call:

        :meth:`.rename_pin`

        :meth:`.delete_instance`

        :meth:`.replace_instance_master`

        :meth:`.reconnect_instance_terminal`

        :meth:`.array_instance`
        """
        pass

    def design_model(self, model_params):
        # type: (Dict[str, Any]) -> None
        self._model_params = model_params

        if 'view_name' not in model_params:
            # this is a hierarchical model
            for name, inst in self.instances.items():
                cur_params = self._model_params.get(name, None)
                if cur_params is None:
                    raise ValueError('Cannot find model parameters for instance {}'.format(name))
                # TODO: finish
                pass

    def set_param(self, key, val):
        # type: (str, Union[int, float, bool, str]) -> None
        """Set schematic parameters for this master.

        This method is only used to set parameters for BAG primitives.

        Parameters
        ----------
        key : str
            parameter name.
        val : Union[int, float, bool, str]
            parameter value.
        """
        self._cv.set_param(key, val)

    def finalize(self):
        # type: () -> None
        """Finalize this master instance.
        """
        # invoke design function
        self.design(**self.params)

        # get set of children master keys
        for inst in self.instances.values():
            if not inst.is_primitive:
                self.add_child_key(inst.master_key)

        # get pins
        self._pins = dict(self._cv.terminals())

        # update cell name
        old_cell_name = self._cv.cell_name
        new_cell_name = self.cell_name
        if old_cell_name != new_cell_name:
            self._cv.cell_name = new_cell_name

        # call super finalize routine
        DesignMaster.finalize(self)

    def get_content(self, rename_dict, name_prefix, name_suffix):
        # type: (Dict[str, str], str, str) -> Tuple[str, Any]
        if self.is_primitive():
            return '', None

        cell_name = self.format_cell_name(self.cell_name, rename_dict, name_prefix, name_suffix)
        return cell_name, self._cv

    @property
    def cell_name(self):
        # type: () -> str
        """The master cell name."""
        if self.is_primitive():
            return self.get_cell_name_from_parameters()
        return super(Module, self).cell_name

    @property
    def orig_cell_name(self):
        # type: () -> str
        """The original schematic template cell name."""
        return self._cv.cell_name

    def is_primitive(self):
        # type: () -> bool
        """Returns True if this Module represents a BAG primitive.

        NOTE: This method is only used by BAG and schematic primitives.  This method prevents
        the module from being copied during design implementation.  Custom subclasses should
        not override this method.

        Returns
        -------
        is_primitive : bool
            True if this Module represents a BAG primitive.
        """
        return False

    def should_delete_instance(self):
        # type: () -> bool
        """Returns True if this instance should be deleted based on its parameters.

        This method is mainly used to delete 0 finger or 0 width transistors.  However,
        You can override this method if there exists parameter settings which corresponds
        to an empty schematic.

        Returns
        -------
        delete : bool
            True if parent should delete this instance.
        """
        return False

    def get_schematic_parameters(self):
        # type: () -> Dict[str, str]
        """Returns the schematic parameter dictionary of this instance.

        NOTE: This method is only used by BAG primitives, as they are
        implemented with parameterized cells in the CAD database.  Custom
        subclasses should not override this method.

        Returns
        -------
        params : Dict[str, str]
            the schematic parameter dictionary.
        """
        return {}

    def get_cell_name_from_parameters(self):
        # type: () -> str
        """Returns new cell name based on parameters.

        NOTE: This method is only used by BAG primitives.  This method
        enables a BAG primitive to change the cell master based on
        design parameters (e.g. change transistor instance based on the
        intent parameter).  Custom subclasses should not override this
        method.

        Returns
        -------
        cell : str
            the cell name based on parameters.
        """
        return super(Module, self).cell_name

    def rename_pin(self, old_pin, new_pin):
        # type: (str, str) -> None
        """Renames an input/output pin of this schematic.

        NOTE: Make sure to call :meth:`.reconnect_instance_terminal` so that instances are
        connected to the new pin.

        Parameters
        ----------
        old_pin : str
            the old pin name.
        new_pin : str
            the new pin name.
        """
        self._cv.rename_pin(old_pin, new_pin)

    def add_pin(self, new_pin, pin_type):
        # type: (str, Union[TermType, str]) -> None
        """Adds a new pin to this schematic.

        NOTE: Make sure to call :meth:`.reconnect_instance_terminal` so that instances are
        connected to the new pin.

        Parameters
        ----------
        new_pin : str
            the new pin name.
        pin_type : Union[TermType, str]
            the new pin type.
        """
        if isinstance(pin_type, TermType):
            self._cv.add_pin(new_pin, pin_type)
        else:
            self._cv.add_pin(new_pin, TermType[pin_type].value)

    def remove_pin(self, remove_pin):
        # type: (str) -> bool
        """Removes a pin from this schematic.

        Parameters
        ----------
        remove_pin : str
            the pin to remove.

        Returns
        -------
        success : bool
            True if the pin is successfully found and removed.
        """
        return self._cv.remove_pin(remove_pin)

    def rename_instance(self, old_name, new_name, conn_list=None):
        # type: (str, str, Optional[Iterable[Tuple[str, str]]]) -> None
        """Renames an instance in this schematic.

        Parameters
        ----------
        old_name : str
            the old instance name.
        new_name : str
            the new instance name.
        conn_list : Optional[Iterable[Tuple[str, str]]]
            an optional connection list.
        """
        self._cv.rename_instance(old_name, new_name)
        self.instances[new_name] = inst = self.instances.pop(old_name)
        if conn_list:
            for term, net in conn_list:
                inst.update_connection(new_name, term, net)

    def remove_instance(self, inst_name):
        # type: (str) -> bool
        """Remove the instance with the given name.

        Parameters
        ----------
        inst_name : str
            the child instance to delete.

        Returns
        -------
        success : bool
            True if the instance is successfully found and removed.
        """
        success = self._cv.remove_instance(inst_name)
        if success:
            del self.instances[inst_name]
        return success

    def delete_instance(self, inst_name):
        # type: (str) -> bool
        """Delete the instance with the given name.

        This method is identical to remove_instance().  It's here only for backwards
        compatibility.

        Parameters
        ----------
        inst_name : str
            the child instance to delete.

        Returns
        -------
        success : bool
            True if the instance is successfully found and removed.
        """
        return self._cv.remove_instance(inst_name)

    def replace_instance_master(self, inst_name, lib_name, cell_name, static=False):
        # type: (str, str, str, bool) -> None
        """Replace the master of the given instance.

        NOTE: all terminal connections will be reset.  Call reconnect_instance_terminal() to modify
        terminal connections.

        Parameters
        ----------
        inst_name : str
            the child instance to replace.
        lib_name : str
            the new library name.
        cell_name : str
            the new cell name.
        static : bool
            True if we're replacing instance with a static schematic instead of a design module.
        """
        if inst_name not in self.instances:
            raise ValueError('Cannot find instance with name: %s' % inst_name)

        self.instances[inst_name].change_generator(lib_name, cell_name, static=static)

    def reconnect_instance_terminal(self, inst_name, term_name, net_name):
        # type: (str, str, str) -> None
        """Reconnect the instance terminal to a new net.

        Parameters
        ----------
        inst_name : str
            the instance to modify.
        term_name : str
            the instance terminal name to reconnect.
        net_name : str
            the net to connect the instance terminal to.
        """
        inst = self.instances.get(inst_name, None)
        if inst is None:
            raise ValueError('Cannot find instance {}'.format(inst_name))

        inst.update_connection(inst_name, term_name, net_name)

    def reconnect_instance(self, inst_name, term_net_iter):
        # type: (str, Iterable[Tuple[str, str]]) -> None
        """Reconnect all give instance terminals

        Parameters
        ----------
        inst_name : str
            the instance to modify.
        term_net_iter : Iterable[Tuple[str, str]]
            an iterable of (term, net) tuples.
        """
        inst = self.instances.get(inst_name, None)
        if inst is None:
            raise ValueError('Cannot find instance {}'.format(inst_name))

        for term, net in term_net_iter:
            inst.update_connection(inst_name, term, net)

    def array_instance(self,
                       inst_name: str,
                       inst_name_list: Optional[List[str]] = None,
                       term_list: Optional[List[Dict[str, str]]] = None,
                       inst_term_list: Optional[List[Tuple[str, Iterable[Tuple[str, str]]]]] = None,
                       dx: int = 0,
                       dy: int = 0
                       ) -> None:
        """Replace the given instance by an array of instances.

        This method will replace self.instances[inst_name] by a list of
        Modules.  The user can then design each of those modules.

        Parameters
        ----------
        inst_name : str
            the instance to array.
        inst_name_list : Optional[List[str]]
            a list of the names for each array item.
        term_list : Optional[List[Dict[str, str]]]
            a list of modified terminal connections for each array item.  The keys are
            instance terminal names, and the values are the net names to connect
            them to.  Only terminal connections different than the parent instance
            should be listed here.
            If None, assume terminal connections are not changed.
        inst_term_list : Optional[List[Tuple[str, List[Tuple[str, str]]]]]
            zipped version of inst_name_list and term_list.  If given, this is used instead.
        dx : int
            the X coordinate shift.  If dx = dy = 0, default to shift right.
        dy : int
            the Y coordinate shift.  If dx = dy = 0, default to shift right.
        """
        if inst_term_list is None:
            if inst_name_list is None:
                raise ValueError('inst_name_list cannot be None if inst_term_iter is None.')
            # get instance/terminal list iterator
            if term_list is None:
                inst_term_list = zip_longest(inst_name_list, [], fillvalue=[])
            elif len(inst_name_list) != len(term_list):
                raise ValueError('inst_name_list and term_list length mismatch.')
            else:
                inst_term_list = zip_longest(inst_name_list, (term.items() for term in term_list))
        else:
            inst_name_list = [arg[0] for arg in inst_term_list]
        # array instance
        self._cv.array_instance(inst_name, dx, dy, inst_term_list)

        # update instance dictionary
        orig_inst = self.instances.pop(inst_name)
        db = orig_inst.database
        for name in inst_name_list:
            inst_ptr = self._cv.get_inst_ref(name)
            self.instances[name] = SchInstance(db, inst_ptr, master=orig_inst.master)

    def design_dc_bias_sources(self,  # type: Module
                               vbias_dict,  # type: Optional[Dict[str, List[str]]]
                               ibias_dict,  # type: Optional[Dict[str, List[str]]]
                               vinst_name,  # type: str
                               iinst_name,  # type: str
                               define_vdd=True,  # type: bool
                               ):
        # type: (...) -> None
        """Convenience function for generating DC bias sources.

        Given DC voltage/current bias sources information, array the given voltage/current bias
        sources and configure the voltage/current.

        Each bias dictionary is a dictionary from bias source name to a 3-element list.  The first
        two elements are the PLUS/MINUS net names, respectively, and the third element is the DC
        voltage/current value as a string or float. A variable name can be given to define a
        testbench parameter.

        Parameters
        ----------
        vbias_dict : Optional[Dict[str, List[str]]]
            the voltage bias dictionary.  None or empty to disable.
        ibias_dict : Optional[Dict[str, List[str]]]
            the current bias dictionary.  None or empty to disable.
        vinst_name : str
            the DC voltage source instance name.
        iinst_name : str
            the DC current source instance name.
        define_vdd : bool
            True to include a supply voltage source connected to VDD/VSS, with voltage value 'vdd'.
        """
        if define_vdd and 'SUP' not in vbias_dict:
            vbias_dict = vbias_dict.copy()
            vbias_dict['SUP'] = ['VDD', 'VSS', 'vdd']

        for bias_dict, name_template, param_name, inst_name in \
                ((vbias_dict, 'V%s', 'vdc', vinst_name), (ibias_dict, 'I%s', 'idc', iinst_name)):
            if bias_dict:
                name_list, term_list, val_list, param_dict_list = [], [], [], []
                for name in sorted(bias_dict.keys()):
                    value_tuple = bias_dict[name]
                    pname, nname, bias_val = value_tuple[:3]
                    param_dict = value_tuple[3] if len(value_tuple) > 3 \
                        else None  # type: Optional[Dict]
                    term_list.append(dict(PLUS=pname, MINUS=nname))
                    name_list.append(name_template % name)
                    param_dict_list.append(param_dict)
                    if isinstance(bias_val, str):
                        val_list.append(bias_val)
                    elif isinstance(bias_val, int) or isinstance(bias_val, float):
                        val_list.append(float_to_si_string(bias_val))
                    else:
                        raise ValueError('value %s of type %s '
                                         'not supported' % (bias_val, type(bias_val)))

                self.array_instance(inst_name, name_list, term_list=term_list)
                for name, val, param_dict in zip(name_list, val_list, param_dict_list):
                    inst = self.instances[name]
                    inst.set_param(param_name, val)
                    if param_dict is not None:
                        for k, v in param_dict.items():
                            if isinstance(v, str):
                                pass
                            elif isinstance(v, int) or isinstance(v, float):
                                v = float_to_si_string(v)
                            else:
                                raise ValueError('value %s of type %s not supported' % (v, type(v)))

                            inst.set_param(k, v)
            else:
                self.remove_instance(inst_name)

    def design_dummy_transistors(self, dum_info, inst_name, vdd_name, vss_name, net_map=None):
        # type: (List[Tuple[Any]], str, str, str, Optional[Dict[str, str]]) -> None
        """Convenience function for generating dummy transistor schematic.

        Given dummy information (computed by AnalogBase) and a BAG transistor instance,
        this method generates dummy schematics by arraying and modifying the BAG
        transistor instance.

        Parameters
        ----------
        dum_info : List[Tuple[Any]]
            the dummy information data structure.
        inst_name : str
            the BAG transistor instance name.
        vdd_name : str
            VDD net name.  Used for PMOS dummies.
        vss_name : str
            VSS net name.  Used for NMOS dummies.
        net_map : Optional[Dict[str, str]]
            optional net name transformation mapping.
        """
        if not dum_info:
            self.remove_instance(inst_name)
        else:
            num_arr = len(dum_info)
            arr_name_list = ['XDUMMY%d' % idx for idx in range(num_arr)]
            self.array_instance(inst_name, arr_name_list)

            for name, ((mos_type, w, lch, th, s_net, d_net), fg) in zip(arr_name_list, dum_info):
                if mos_type == 'pch':
                    cell_name = 'pmos4_standard'
                    sup_name = vdd_name
                else:
                    cell_name = 'nmos4_standard'
                    sup_name = vss_name
                if net_map is not None:
                    s_net = net_map.get(s_net, s_net)
                    d_net = net_map.get(d_net, d_net)
                s_name = s_net if s_net else sup_name
                d_name = d_net if d_net else sup_name
                inst = self.instances[name]
                inst.change_generator('BAG_prim', cell_name)
                inst.update_connection(name, 'G', sup_name)
                inst.update_connection(name, 'B', sup_name)
                inst.update_connection(name, 'D', d_name)
                inst.update_connection(name, 'S', s_name)
                inst.design(w=w, l=lch, nf=fg, intent=th)

    def design_transistor(self,  # type: Module
                          inst_name,  # type: str
                          w,  # type: Union[float, int]
                          lch,  # type: float
                          seg,  # type: int
                          intent,  # type: str
                          m,  # type: str
                          d='',  # type: str
                          g='',  # type: Union[str, List[str]]
                          s='',  # type: str
                          b='',  # type: str
                          stack=1  # type: int
                          ):
        # type: (...) -> None
        """Design a BAG_prim transistor (with stacking support).

        This is a convenient method to design a stack transistor.  Additional transistors
        will be created on the right.  The intermediate nodes of each parallel segment are not
        shorted together.

        Parameters
        ----------
        inst_name : str
            name of the BAG_prim transistor instance.
        w : Union[float, int]
            the width of the transistor, in meters/number of fins.
        lch : float
            the channel length, in meters.
        seg : int
            number of parallel segments of stacked transistors.
        intent : str
            the threshold flavor.
        m : str
            base name of the intermediate nodes.  the intermediate nodes will be named
            'midX', where X is an non-negative integer.
        d : str
            the drain name.  Empty string to not rename.
        g : Union[str, List[str]]
            the gate name.  Empty string to not rename.
            If a list is given, then a NAND-gate structure will be built where the gate nets
            may be different.  Index 0 corresponds to the gate of the source transistor.
        s : str
            the source name.  Empty string to not rename.
        b : str
            the body name.  Empty string to not rename.
        stack : int
            number of series stack transistors.
        """
        inst = self.instances[inst_name]
        if not issubclass(inst.master_class, MosModuleBase):
            raise ValueError('This method only works on BAG_prim transistors.')
        if stack <= 0 or seg <= 0:
            raise ValueError('stack and seg must be positive')

        g_is_str = isinstance(g, str)
        if stack == 1:
            # design instance
            inst.design(w=w, l=lch, nf=seg, intent=intent)
            # connect terminals
            if not g_is_str:
                g = g[0]
            for term, net in (('D', d), ('G', g), ('S', s), ('B', b)):
                if net:
                    inst.update_connection(inst_name, term, net)
        else:
            if not m:
                raise ValueError('Intermediate node base name cannot be empty.')
            # design instance
            inst.design(w=w, l=lch, nf=1, intent=intent)
            # rename G/B
            if g_is_str and g:
                inst.update_connection(inst_name, 'G', g)
            if b:
                inst.update_connection(inst_name, 'B', b)
            if not d:
                d = inst.get_connection('D')
            if not s:
                s = inst.get_connection('S')

            if seg == 1:
                # only one segment, array instance via naming
                # rename instance
                new_name = inst_name + '<0:{}>'.format(stack - 1)
                self.rename_instance(inst_name, new_name)
                # rename D/S
                if stack > 2:
                    m += '<0:{}>'.format(stack - 2)
                new_s = s + ',' + m
                new_d = m + ',' + d
                inst.update_connection(new_name, 'D', new_d)
                inst.update_connection(new_name, 'S', new_s)
                if not g_is_str:
                    inst.update_connection(new_name, 'G', ','.join(g))
            else:
                # multiple segment and stacks, have to array instance
                # construct instance name/terminal map iterator
                inst_term_list = []
                last_cnt = (stack - 1) * seg
                g_cnt = 0
                for cnt in range(0, last_cnt + 1, seg):
                    d_suf = '<{}:{}>'.format(cnt + seg - 1, cnt)
                    s_suf = '<{}:{}>'.format(cnt - 1, cnt - seg)
                    iname = inst_name + d_suf
                    if cnt == 0:
                        s_name = s
                        d_name = m + d_suf
                    elif cnt == last_cnt:
                        s_name = m + s_suf
                        d_name = d
                    else:
                        s_name = m + s_suf
                        d_name = m + d_suf
                    term_list = [('S', s_name), ('D', d_name)]
                    if not g_is_str:
                        term_list.append(('G', g[g_cnt]))
                        g_cnt += 1
                    inst_term_list.append((iname, term_list))

                self.array_instance(inst_name, inst_term_list=inst_term_list)


class MosModuleBase(Module):
    """The base design class for the bag primitive transistor.
    """

    def __init__(self, yaml_fname, database, params, **kwargs):
        # type: (str, ModuleDB, Dict[str, Any], **Any) -> None
        Module.__init__(self, yaml_fname, database, params, **kwargs)

    @classmethod
    def get_params_info(cls):
        # type: () -> Dict[str, str]
        return dict(
            w='transistor width, in meters or number of fins.',
            l='transistor length, in meters.',
            nf='transistor number of fingers.',
            intent='transistor threshold flavor.',
        )

    def design(self, w, l, nf, intent):
        # type: (Union[float, int], float, int, str) -> None
        pass

    def get_schematic_parameters(self):
        # type: () -> Dict[str, str]
        w_res = self.tech_info.tech_params['mos']['width_resolution']
        l_res = self.tech_info.tech_params['mos']['length_resolution']
        w = self.params['w']
        l = self.params['l']
        nf = self.params['nf']
        wstr = w if isinstance(w, str) else float_to_si_string(int(round(w / w_res)) * w_res)
        lstr = l if isinstance(l, str) else float_to_si_string(int(round(l / l_res)) * l_res)
        nstr = nf if isinstance(nf, str) else '%d' % nf

        return dict(w=wstr, l=lstr, nf=nstr)

    def get_cell_name_from_parameters(self):
        # type: () -> str
        mos_type = self.orig_cell_name.split('_')[0]
        return '{}_{}'.format(mos_type, self.params['intent'])

    def is_primitive(self):
        # type: () -> bool
        return True

    def should_delete_instance(self):
        # type: () -> bool
        return self.params['nf'] == 0 or self.params['w'] == 0 or self.params['l'] == 0


class ResPhysicalModuleBase(Module):
    """The base design class for a real resistor parametrized by width and length.
    """

    def __init__(self, yaml_fname, database, params, **kwargs):
        # type: (str, ModuleDB, Dict[str, Any], **Any) -> None
        Module.__init__(self, yaml_fname, database, params, **kwargs)

    @classmethod
    def get_params_info(cls):
        # type: () -> Dict[str, str]
        return dict(
            w='resistor width, in meters.',
            l='resistor length, in meters.',
            intent='resistor flavor.',
        )

    def design(self, w, l, intent):
        # type: (float, float, str) -> None
        pass

    def get_schematic_parameters(self):
        # type: () -> Dict[str, str]
        w = self.params['w']
        l = self.params['l']
        wstr = w if isinstance(w, str) else float_to_si_string(w)
        lstr = l if isinstance(l, str) else float_to_si_string(l)

        return dict(w=wstr, l=lstr)

    def get_cell_name_from_parameters(self):
        # type: () -> str
        return 'res_{}'.format(self.params['intent'])

    def is_primitive(self):
        # type: () -> bool
        return True

    def should_delete_instance(self):
        # type: () -> bool
        return self.params['w'] == 0 or self.params['l'] == 0


class ResMetalModule(Module):
    """The base design class for a metal resistor.
    """

    def __init__(self, yaml_fname, database, params, **kwargs):
        # type: (str, ModuleDB, Dict[str, Any], **Any) -> None
        Module.__init__(self, yaml_fname, database, params, **kwargs)

    @classmethod
    def get_params_info(cls):
        # type: () -> Dict[str, str]
        return dict(
            w='resistor width, in meters.',
            l='resistor length, in meters.',
            layer='the metal layer ID.',
        )

    def design(self, w, l, layer):
        # type: (float, float, int) -> None
        """Create a metal resistor.

        Parameters
        ----------
        w : float
            the resistor width, in meters.
        l: float
            the resistor length, in meters.
        layer : int
            the metal layer ID.
        """
        # get technology parameters
        tech_dict = self.tech_info.tech_params['res_metal']
        lib_name = tech_dict['lib_name']
        l_name = tech_dict['l_name']
        w_name = tech_dict['w_name']
        layer_name = tech_dict.get('layer_name', None)
        precision = tech_dict.get('precision', 6)
        cell_name = tech_dict['cell_table'][layer]

        inst = self.instances['R0']

        if layer_name is None:
            # replace resistor cellview
            inst.change_generator(lib_name, cell_name, static=True)
        else:
            inst.set_param(layer_name, cell_name)

        inst.set_param(l_name, float_to_si_string(l, precision=precision))
        inst.set_param(w_name, float_to_si_string(w, precision=precision))
        for key, val in tech_dict['others'].items():
            if isinstance(val, float):
                val = float_to_si_string(val, precision=6)
            elif isinstance(val, int):
                val = '{:d}'.format(val)
            elif isinstance(val, bool) or isinstance(val, str):
                pass
            else:
                raise ValueError('unsupported type: %s' % type(val))

            inst.set_param(key, val)<|MERGE_RESOLUTION|>--- conflicted
+++ resolved
@@ -94,13 +94,7 @@
         # type: () -> Module
         """Returns a copy of this master instance."""
         copy_state = self.get_copy_state()
-<<<<<<< HEAD
-        return self.__class__('', self._master_db, {}, copy_state=copy_state,
-                              model_params=self._model_params)
-=======
-        return self.__class__('', self._master_db, self._lib_name, {}, set(),
-                              copy_state=copy_state)
->>>>>>> 53a90ae3
+        return self.__class__('', self._master_db, {}, copy_state=copy_state)
 
     @property
     def tech_info(self):
